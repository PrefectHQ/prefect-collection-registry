--- conflicted
+++ resolved
@@ -182,37 +182,10 @@
     resp.raise_for_status()
     return resp.json()
 
-
-<<<<<<< HEAD
-def update_block_desc_with_collection_name():
-    existing_block_view = read_view_content("block")
-    for package_name, block_types_dict in existing_block_view.items():
-
-        if "block_types" not in block_types_dict or package_name == "prefect":
-            continue
-
-        for block_type in block_types_dict["block_types"].keys():
-            added_description = (
-                f" This block is part of the {package_name} collection. "
-                f"Install {package_name} with `pip install {package_name}` "
-                "to use this block."
-            )
-            block_types_dict["block_types"][block_type][
-                "description"
-            ] += added_description
-
-        block_types_dict["block_types"] = dict(
-            sorted(block_types_dict["block_types"].items())
-        )
-
-        with open(f"views/aggregate-block-metadata.json", "w") as f:
-            json.dump(existing_block_view, f, indent=2)
-=======
 @sync_compatible
 async def get_repo(name: str) -> github3.repos.repo.Repository:
     """Returns a GitHub repository object for a given collection name."""
 
     github_token = await Secret.load("collection-registry-github-token")
     gh = await run_sync_in_worker_thread(github3.login, token=github_token.get())
-    return gh.repository("PrefectHQ", name)
->>>>>>> 1b5e4ad0
+    return gh.repository("PrefectHQ", name)